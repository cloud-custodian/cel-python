--- conflicted
+++ resolved
@@ -42,14 +42,11 @@
 jmespath = "^1.0.1"
 pyyaml = "^6.0.1"
 types-pyyaml = "^6.0.12.20240311"
-<<<<<<< HEAD
 types-python-dateutil = "^2.9.0.20240316"
 google-re2 = { version = "^1.0", optional = true }
 
 [tool.poetry.extras]
 re2 = ["google-re2"]
-=======
->>>>>>> 1ef8706d
 
 [tool.poetry.group.dev.dependencies]
 behave = "^1.2.6"
@@ -59,11 +56,8 @@
 pytest-cov = "^5.0.0"
 sphinx = "^6.0"
 tox = "^4.15.0"
-<<<<<<< HEAD
 pre-commit = "^3.5"
 google-re2-stubs = "^0.1.0"
-=======
->>>>>>> 1ef8706d
 
 [build-system]
 requires = ["poetry-core"]
