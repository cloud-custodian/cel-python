--- conflicted
+++ resolved
@@ -2032,7 +2032,7 @@
 
         if method_name_token.value in {"map", "filter", "all", "exists", "exists_one", "reduce", "min"}:
             member_list = cast(celpy.celtypes.ListType, self.visit(member_tree))
-<<<<<<< HEAD
+
             if isinstance(member_list, CELEvalError):
                 return member_list
 
@@ -2092,42 +2092,6 @@
                     err = "Attempt to reduce an empty sequence or a sequence with a None value"
                     reduction = CELEvalError(err, ex.__class__, ex.args, tree=tree)
                 return reduction
-=======
-            sub_expr = self.build_macro_eval(tree)
-            mapping = cast(Iterable[celpy.celtypes.Value], map(sub_expr, member_list))
-            result = celpy.celtypes.ListType(mapping)
-            return result
-
-        elif method_name_token.value == "filter":
-            member_list = cast(celpy.celtypes.ListType, self.visit(member_tree))
-            sub_expr = self.build_macro_eval(tree)
-            result = celpy.celtypes.ListType(filter(sub_expr, member_list))
-            return result
-
-        elif method_name_token.value == "all":
-            member_list = cast(celpy.celtypes.ListType, self.visit(member_tree))
-            and_oper = cast(
-                CELBoolFunction,
-                eval_error("no such overload", TypeError)(celpy.celtypes.logical_and),
-            )
-            sub_expr = self.build_ss_macro_eval(tree)
-            reduction = reduce(
-                and_oper, map(sub_expr, member_list), celpy.celtypes.BoolType(True)
-            )
-            return reduction
-
-        elif method_name_token.value == "exists":
-            member_list = cast(celpy.celtypes.ListType, self.visit(member_tree))
-            or_oper = cast(
-                CELBoolFunction,
-                eval_error("no such overload", TypeError)(celpy.celtypes.logical_or),
-            )
-            sub_expr = self.build_ss_macro_eval(tree)
-            reduction = reduce(
-                or_oper, map(sub_expr, member_list), celpy.celtypes.BoolType(False)
-            )
-            return reduction
->>>>>>> b90e4dc9
 
             else:
                 raise RuntimeError("Internal Design Error")  # pragma: no cover
